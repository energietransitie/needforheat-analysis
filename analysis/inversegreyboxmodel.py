--- conflicted
+++ resolved
@@ -339,21 +339,6 @@
                         # logging.info(len(list(T_in_avg_C.value)))
                         # logging.info(list(T_in_avg_C.value))
                         
-                        # Compute Mean absolute error and mean squared error
-                        abs_err = []
-                        sqrd_err = []
-                        for j, k in zip(T_in_sim, T_in_meas):
-                            abs_err.append(abs(j-k))
-                            sqrd_err.append((j-k)**2)
-
-                        abs_err_val = np.sum(abs_err)
-                        mean_abs_err_val = abs_err_val / len(abs_err)
-                        
-                        sqrd_err_val = np.sum(sqrd_err)
-                        mean_sqrd_err_val = sqrd_err_val / len(sqrd_err)
-                        route_mean_sqrd_err = np.sqrt(sqrd_err_val) / len(sqrd_err)
-                        
-                        
                         # create a deep copy
                         df_results_homeweek_tempsim = df_moving_horizon.copy(deep=True)
 
@@ -368,6 +353,7 @@
                                                                                                              moving_horizon_start.isoformat(),
                                                                                                              moving_horizon_end.isoformat())))
                         
+                        duration_s = number_of_timesteps * step_s
                         # error_K = (m.options.OBJFCNVAL ** (1/m.options.EV_TYPE))/duration_s
                         mae_K = (abs(df_results_homeweek_tempsim['T_in_sim_avg_C'] - df_results_homeweek_tempsim['T_in_avg_C'])).mean()
                         rmse_K = ((df_results_homeweek_tempsim['T_in_sim_avg_C'] - df_results_homeweek_tempsim['T_in_avg_C'])**2).mean()**0.5
@@ -382,15 +368,8 @@
                         logging.info('A value fixed: ', not np.isnan(iterator_A_m2))
                         logging.info('eta_sup [-]: ', round(eta_sup_CH_frac.value[0], 2))
                         logging.info('eta_sup value fixed: ', True)
-<<<<<<< HEAD
-                        
-                        # Add computed error to result
-                        logging.info('Mean absolute error: ', round(mean_abs_err_val, 2))
-                        logging.info('Route mean squared error: ', round(route_mean_sqrd_err, 2))
-=======
                         logging.info('MAE: ', mae_K)
                         logging.info('RMSE: ', rmse_K)
->>>>>>> a000991c
                         
 
                         # Create a results row
@@ -411,16 +390,9 @@
                             'A_m^2': [A_m2.value[0]],
                             'A_m^2_fixed': [not np.isnan(iterator_A_m2)],
                             'eta_sup': [eta_sup_CH_frac.value[0]],
-<<<<<<< HEAD
-                            'eta_sup_fixed': [True], 
-                            'Mean absolute error': mean_abs_err_val,
-                            'Route mean squared error': route_mean_sqrd_err})
-                        
-=======
                             'eta_sup_fixed': [True],
                             'MAE_K': [mae_K],
                             'RMSE_K': [rmse_K]})
->>>>>>> a000991c
                         df_result_row.set_index(['start_horizon'], inplace=True)
                         
                         # add week to home results dataframe
@@ -462,13 +434,8 @@
                             'A_m^2_fixed': [not (np.isnan(iterator_A_m2))],
                             'eta_sup': [np.nan],
                             'eta_sup_fixed': [True],
-<<<<<<< HEAD
-                            'Mean absolute error': mean_abs_err_val,
-                            'Route mean squared error': route_mean_sqrd_err})
-=======
                             'MAE_K': [mae_K],
                             'RMSE_K': [rmse_K]})
->>>>>>> a000991c
                         df_result_row.set_index(['start_horizon'], inplace=True)
                         pass
 
