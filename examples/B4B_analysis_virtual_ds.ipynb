--- conflicted
+++ resolved
@@ -196,11 +196,7 @@
    },
    "outputs": [],
    "source": [
-<<<<<<< HEAD
     "# visuaize all input data\n",
-=======
-    "# visualize input data\n",
->>>>>>> be838124
     "df_plot = df_prep"
    ]
   },
@@ -262,27 +258,16 @@
     "col_co2__ppm = 'model_co2__ppm'\n",
     "col_occupancy__p = 'model_occupancy__p'\n",
     "col_valve_frac__0 = 'model_valve_frac__0'\n",
-<<<<<<< HEAD
-=======
     "\n",
     "#select whether to learn a time-varying parameters as well (NB you can set 0 or 1 of these to true, both not both\n",
     "learn_valve_frac__0 = True\n",
     "learn_occupancy__p = False\n",
     "\n",
->>>>>>> be838124
     "df_results_per_period, df_results = Learner.learn_room_parameters(df_prep,\n",
     "                                                                  col_co2__ppm = col_co2__ppm, \n",
     "                                                                  col_occupancy__p = col_occupancy__p, \n",
     "                                                                  col_valve_frac__0 = col_valve_frac__0,\n",
     "                                                                  df_room_metadata = None,\n",
-<<<<<<< HEAD
-    "                                                                  learn_period__d = 7, \n",
-    "                                                                  req_col = [col_co2__ppm, col_occupancy__p, col_valve_frac__0],\n",
-    "                                                                  sanity_threshold_timedelta = timedelta(hours=24),\n",
-    "                                                                  learn_infilt__m2 = True,\n",
-    "                                                                  learn_valve_frac__0 = False,\n",
-    "                                                                  learn_occupancy__p = False,\n",
-=======
     "                                                                  learn_period__d = 3, \n",
     "                                                                  req_col = [col_co2__ppm, col_occupancy__p, col_valve_frac__0],\n",
     "                                                                  sanity_threshold_timedelta = timedelta(hours=24),\n",
@@ -290,7 +275,6 @@
     "                                                                  learn_valve_frac__0 = learn_valve_frac__0,\n",
     "                                                                  learn_occupancy__p = learn_occupancy__p,\n",
     "                                                                  learn_change_interval__min = 30,\n",
->>>>>>> be838124
     "                                                                  ev_type=2\n",
     "                                                                 )"
    ]
@@ -310,9 +294,6 @@
    "metadata": {},
    "outputs": [],
    "source": [
-<<<<<<< HEAD
-    "df_results_per_period"
-=======
     "#write df_results_per_period to zipped CSV file for analysis in other programs\n",
     "if col_co2__ppm.startswith('model_'):\n",
     "    roomtype='virtual'\n",
@@ -365,7 +346,6 @@
     "input_props = [col_co2__ppm , col_occupancy__p, col_valve_frac__0]\n",
     "learned_props_frac = input_props + ['sim_co2__ppm', 'learned_valve_frac__0']\n",
     "learned_props_occupancy = input_props + ['sim_co2__ppm', 'learned_occupancy__p']"
->>>>>>> be838124
    ]
   },
   {
@@ -376,8 +356,6 @@
    "outputs": [],
    "source": [
     "df_results"
-<<<<<<< HEAD
-=======
    ]
   },
   {
@@ -397,29 +375,16 @@
     "    props = input_props\n",
     "        \n",
     "df_plot = df_prep[props]"
->>>>>>> be838124
-   ]
-  },
-  {
-   "cell_type": "code",
-   "execution_count": null,
-<<<<<<< HEAD
-   "id": "4da00c24-76d6-48d6-bf4d-fb7d8ea2c3fc",
-   "metadata": {},
-   "outputs": [],
-   "source": [
-    "#Plot all properties from all sources for all ids\n",
-    "input_props = [col_co2__ppm , col_occupancy__p, col_valve_frac__0]\n",
-    "learned_props = input_props + ['sim_co2__ppm']\n",
-    "learned_props_frac = input_props + ['sim_co2__ppm', 'learned_valve_frac__0']\n",
-    "learned_props_occupancy = input_props + ['sim_co2__ppm', 'learned_occupancy__p']"
-=======
+   ]
+  },
+  {
+   "cell_type": "code",
+   "execution_count": null,
    "id": "392160de-9730-4481-b33f-d23695188c73",
    "metadata": {},
    "outputs": [],
    "source": [
     "props"
->>>>>>> be838124
    ]
   },
   {
