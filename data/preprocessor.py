--- conflicted
+++ resolved
@@ -633,8 +633,6 @@
         df_prep.columns = ['_'.join(col) for col in df_prep.columns.values]
         df_prep = df_prep.dropna(axis=1, how='all')
        
-<<<<<<< HEAD
-=======
         return df_prep
 
     @staticmethod
@@ -675,7 +673,6 @@
         df_prep.columns = ['_'.join(col) for col in df_prep.columns.values]
         df_prep = df_prep.dropna(axis=1, how='all')
         
->>>>>>> a75f7758
         return df_prep
 
 
